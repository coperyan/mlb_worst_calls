--- conflicted
+++ resolved
@@ -41,7 +41,7 @@
 - Use the client wrapper [`MLBVideoClient`](mlb_videos.client.py) to pass all necessary paramters in one initialization
 - Import resources individually (i.e. [`Statcast`](mlb_videos.statcast.py), [`YouTube`](mlb_videos.youtube.py) to customize & build your own solution
 
-<<<<<<< HEAD
+
 ## Installation
 
 
@@ -188,7 +188,4 @@
 
 ## Contribution
 
-If you have any questions, comments, concerns -- please feel free to reach out to me. Cheers!
-=======
-#### [Hardest Hit Balls of July 2023 (YouTube)](https://youtu.be/xruZbacqlQ8)
->>>>>>> 342b703f
+If you have any questions, comments, concerns -- please feel free to reach out to me. Cheers!